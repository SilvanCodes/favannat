--- conflicted
+++ resolved
@@ -1,11 +1,7 @@
 use std::iter::once;
 
 use crate::network::{Evaluator, StatefulEvaluator};
-<<<<<<< HEAD
-use ndarray::{Array, Array1, Array2, Axis};
-=======
 use ndarray::{s, Array, Array1, Array2, Axis};
->>>>>>> ef4004b8
 
 #[derive(Debug)]
 pub struct MatrixEvaluator {
@@ -36,17 +32,8 @@
 impl StatefulEvaluator for RecurrentMatrixEvaluator {
     fn evaluate(&mut self, mut input: Array1<f64>) -> Array1<f64> {
         input = input.iter().chain(self.internal.iter()).cloned().collect();
-<<<<<<< HEAD
-        let output = self.evaluator.evaluate(input);
-        let (output, internal) = output
-            .view()
-            .split_at(Axis(0), output.len() - self.internal.len());
-        self.internal = internal.to_owned();
-        output.to_owned()
-=======
         self.internal = self.evaluator.evaluate(input);
         self.internal.slice(s![0..self.outputs]).to_owned()
->>>>>>> ef4004b8
     }
 
     fn reset_internal_state(&mut self) {
